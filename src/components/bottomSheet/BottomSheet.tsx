--- conflicted
+++ resolved
@@ -31,6 +31,7 @@
   concat,
   useDerivedValue,
   withTiming,
+  interpolate
 } from 'react-native-reanimated';
 import {
   PanGestureHandler,
@@ -39,12 +40,7 @@
 } from 'react-native-gesture-handler';
 import {
   useValue,
-<<<<<<< HEAD
   ReText,
-=======
-  usePanGestureHandler,
-  useTapGestureHandler,
->>>>>>> e359b130
   // ReText,
 } from 'react-native-redash';
 import DraggableView from '../draggableView';
@@ -70,12 +66,6 @@
 import type { BottomSheetProps } from './types';
 import { styles } from './styles';
 
-const {
-  interpolate: interpolateV1,
-  interpolateNode: interpolateV2,
-} = require('react-native-reanimated');
-const interpolate = interpolateV2 || interpolateV1;
-
 type BottomSheet = BottomSheetMethods;
 
 Animated.addWhitelistedUIProps({
@@ -208,7 +198,7 @@
     });
     const handleSettingScrollableRef = useCallback(
       (scrollableRef: ScrollableRef) => {
-        console.log('handleSettingScrollableRef', scrollableRef)
+        console.log('handleSettingScrollableRef', scrollableRef);
         setScrollableRef(scrollableRef);
         refreshUIElements();
       },
@@ -218,17 +208,17 @@
 
     //#region gestures
     const animatedPosition = useSharedValue(initialPosition);
-
-    const animatedPositionIndex = useDerivedValue(() =>
-      interpolate(
+    const animatedPositionIndex = useDerivedValue(() => {
+      console.log('X', snapPoints, initialPosition);
+      return interpolate(
         animatedPosition.value,
         snapPoints.slice().reverse(),
         snapPoints
           .slice()
           .map((_, index) => index)
           .reverse()
-      )
-    );
+      );
+    });
 
     const animateToPointCompleted = useCallback(
       isCancelled => {
@@ -249,7 +239,6 @@
       [animatedPositionIndex, handleOnChange, refreshUIElements]
     );
 
-<<<<<<< HEAD
     const animateToPoint = useCallback(
       (point: number) => {
         'worklet';
@@ -269,15 +258,6 @@
 
     const currentPosition = useSharedValue(0);
     const [
-=======
-    //#region animation
-    const { position, currentPosition, currentGesture } = useTransition({
-      animationDuration,
-      animationEasing,
-      contentPanGestureState,
-      contentPanGestureTranslationY,
-      contentPanGestureVelocityY,
->>>>>>> e359b130
       handlePanGestureState,
       handlePanGestureTranslationY,
       handlePanGestureVelocityY,
@@ -430,7 +410,6 @@
      * and the sheet not fully extended, we make sure to prevent the
      * scrollable component from scrolling.
      */
-<<<<<<< HEAD
     // useCode(
     //   () =>
     //     cond(
@@ -444,22 +423,6 @@
     //     ),
     //   []
     // );
-=======
-    useCode(
-      () =>
-        cond(
-          and(
-            eq(tapGestureState, State.FAILED),
-            eq(currentGesture, GESTURE.CONTENT),
-            neq(position, 0)
-          ),
-          call([], () => {
-            scrollToTop();
-          })
-        ),
-      []
-    );
->>>>>>> e359b130
     //#endregion
 
     // render
@@ -518,46 +481,6 @@
             exec={set(_animatedPositionIndex, animatedPositionIndex)}
           />
         )}
-<<<<<<< HEAD
-=======
-        {/* <Animated.View pointerEvents="none" style={styles.debug}>
-          <ReText
-            style={styles.debugText}
-            text={concat('currentGesture: ', currentGesture)}
-          />
-          <ReText
-            style={styles.debugText}
-            text={concat('tapState: ', tapGestureState)}
-          />
-          <ReText
-            style={styles.debugText}
-            text={concat('contentState: ', contentPanGestureState)}
-          />
-          <ReText
-            style={styles.debugText}
-            text={concat('handleState: ', handlePanGestureState)}
-          />
-          <ReText
-            style={styles.debugText}
-            text={concat(
-              'contentTranslationY: ',
-              contentPanGestureTranslationY
-            )}
-          />
-          <ReText
-            style={styles.debugText}
-            text={concat('scrollableOffsetY: ', scrollableContentOffsetY)}
-          />
-          <ReText
-            style={styles.debugText}
-            text={concat('position: ', position)}
-          />
-          <ReText
-            style={styles.debugText}
-            text={concat('currentPosition: ', currentPosition)}
-          />
-        </Animated.View> */}
->>>>>>> e359b130
       </>
     );
   }
