--- conflicted
+++ resolved
@@ -1,6 +1,3 @@
-<<<<<<< HEAD
-import Animated, { EasingNode as Easing } from 'react-native-reanimated';
-=======
 import Animated from 'react-native-reanimated';
 
 const {
@@ -8,7 +5,6 @@
   EasingNode: EasingV2,
 } = require('react-native-reanimated');
 const Easing = EasingV2 || EasingV1;
->>>>>>> e359b130
 
 export const DEFAULT_ANIMATION_EASING: Animated.EasingFunction = Easing.out(
   Easing.back(0.75)
@@ -16,7 +12,6 @@
 export const DEFAULT_ANIMATION_DURATION = 500;
 
 export enum GESTURE {
-  UNDETERMINED = 0,
-  CONTENT,
+  CONTENT = 0,
   HANDLE,
 }